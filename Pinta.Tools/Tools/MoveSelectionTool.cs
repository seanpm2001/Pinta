// 
// MoveSelectionTool.cs
//  
// Author:
//       Jonathan Pobst <monkey@jpobst.com>
// 
// Copyright (c) 2010 Jonathan Pobst
// 
// Permission is hereby granted, free of charge, to any person obtaining a copy
// of this software and associated documentation files (the "Software"), to deal
// in the Software without restriction, including without limitation the rights
// to use, copy, modify, merge, publish, distribute, sublicense, and/or sell
// copies of the Software, and to permit persons to whom the Software is
// furnished to do so, subject to the following conditions:
// 
// The above copyright notice and this permission notice shall be included in
// all copies or substantial portions of the Software.
// 
// THE SOFTWARE IS PROVIDED "AS IS", WITHOUT WARRANTY OF ANY KIND, EXPRESS OR
// IMPLIED, INCLUDING BUT NOT LIMITED TO THE WARRANTIES OF MERCHANTABILITY,
// FITNESS FOR A PARTICULAR PURPOSE AND NONINFRINGEMENT. IN NO EVENT SHALL THE
// AUTHORS OR COPYRIGHT HOLDERS BE LIABLE FOR ANY CLAIM, DAMAGES OR OTHER
// LIABILITY, WHETHER IN AN ACTION OF CONTRACT, TORT OR OTHERWISE, ARISING FROM,
// OUT OF OR IN CONNECTION WITH THE SOFTWARE OR THE USE OR OTHER DEALINGS IN
// THE SOFTWARE.

using System;
using Cairo;
using Pinta.Core;
using Mono.Unix;
using ClipperLibrary;
using System.Collections.Generic;

namespace Pinta.Tools
{
	public class MoveSelectionTool : BaseTransformTool
	{
		private SelectionHistoryItem hist;
		private readonly Matrix temp_transform = new Matrix();
		
		public override string Name {
			get { return Catalog.GetString ("Move Selection"); }
		}
		public override string Icon {
			get { return "Tools.MoveSelection.png"; }
		}
		public override string StatusBarText {
			get { return Catalog.GetString ("Drag the selection to move selection outline."); }
		}
		public override Gdk.Cursor DefaultCursor {
			get { return new Gdk.Cursor (PintaCore.Chrome.Canvas.Display, PintaCore.Resources.GetIcon ("Tools.MoveSelection.png"), 0, 0); }
		}
		public override Gdk.Key ShortcutKey { get { return Gdk.Key.M; } }
		public override int Priority { get { return 11; } }

		#region Mouse Handlers

		protected override Rectangle GetSourceRectangle ()
		{
			Document doc = PintaCore.Workspace.ActiveDocument;
			return doc.SelectionPath.GetBounds().ToCairoRectangle();
		}

		protected override void OnStartTransform ()
		{
			base.OnStartTransform ();

			hist = new SelectionHistoryItem (Icon, Name);
			hist.TakeSnapshot ();
		}

		protected override void OnUpdateTransform(Matrix newTransform, Matrix oldTransform)
		{
			base.OnUpdateTransform (newTransform, oldTransform);

			Document doc = PintaCore.Workspace.ActiveDocument;

			temp_transform.InitMatrix(oldTransform);
			temp_transform.Invert();
			temp_transform.Multiply(newTransform);

			using (Cairo.Context g = new Cairo.Context (doc.CurrentLayer.Surface)) {
				g.FillRule = FillRule.EvenOdd;
<<<<<<< HEAD
				g.AppendPath (doc.Selection.SelectionPath);
				g.Translate (dx, dy);
				doc.Selection.DisposeSelectionPreserve();
				doc.Selection.SelectionPath = g.CopyPath ();
			}


			List<List<IntPoint>> newSelectionPolygons = new List<List<IntPoint>>();

			foreach (List<IntPoint> ipL in doc.Selection.SelectionPolygons)
			{
				List<IntPoint> newPolygon = new List<IntPoint>();

				foreach (IntPoint ip in ipL)
				{
					newPolygon.Add(new IntPoint(ip.X - (long)dx, ip.Y - (long)dy));
				}

				newSelectionPolygons.Add(newPolygon);
			}

			doc.Selection.SelectionPolygons = newSelectionPolygons;


			origin_offset = new_offset;
=======
				g.AppendPath (doc.SelectionPath);
				g.Transform(temp_transform);

				doc.SelectionPath = g.CopyPath ();
				(old as IDisposable).Dispose ();
			}

>>>>>>> 9753a13b
			doc.ShowSelection = true;

			PintaCore.Workspace.Invalidate ();
		}

		protected override void OnFinishTransform ()
		{
			base.OnFinishTransform ();

			if (hist != null)
				PintaCore.Workspace.ActiveDocument.History.PushNewItem (hist);

			hist = null;
		}
		#endregion
	}
}<|MERGE_RESOLUTION|>--- conflicted
+++ resolved
@@ -36,7 +36,7 @@
 	public class MoveSelectionTool : BaseTransformTool
 	{
 		private SelectionHistoryItem hist;
-		private readonly Matrix temp_transform = new Matrix();
+		private List<List<IntPoint>> original_selection;
 		
 		public override string Name {
 			get { return Catalog.GetString ("Move Selection"); }
@@ -58,64 +58,35 @@
 		protected override Rectangle GetSourceRectangle ()
 		{
 			Document doc = PintaCore.Workspace.ActiveDocument;
-			return doc.SelectionPath.GetBounds().ToCairoRectangle();
+			return doc.Selection.SelectionPath.GetBounds().ToCairoRectangle();
 		}
 
 		protected override void OnStartTransform ()
 		{
 			base.OnStartTransform ();
 
+			Document doc = PintaCore.Workspace.ActiveDocument;
+			original_selection = new List<List<IntPoint>> (doc.Selection.SelectionPolygons);
+
 			hist = new SelectionHistoryItem (Icon, Name);
 			hist.TakeSnapshot ();
 		}
 
-		protected override void OnUpdateTransform(Matrix newTransform, Matrix oldTransform)
+		protected override void OnUpdateTransform (Matrix transform)
 		{
-			base.OnUpdateTransform (newTransform, oldTransform);
+			base.OnUpdateTransform (transform);
+
+			List<List<IntPoint>> newSelectionPolygons = DocumentSelection.Transform (original_selection, transform);
 
 			Document doc = PintaCore.Workspace.ActiveDocument;
-
-			temp_transform.InitMatrix(oldTransform);
-			temp_transform.Invert();
-			temp_transform.Multiply(newTransform);
-
-			using (Cairo.Context g = new Cairo.Context (doc.CurrentLayer.Surface)) {
+			doc.Selection.SelectionClipper.Clear ();
+			doc.Selection.SelectionPolygons = newSelectionPolygons;
+			using (var g = new Cairo.Context (doc.CurrentLayer.Surface)) {
+				doc.Selection.SelectionPath = g.CreatePolygonPath (DocumentSelection.ConvertToPolygonSet (newSelectionPolygons));
 				g.FillRule = FillRule.EvenOdd;
-<<<<<<< HEAD
 				g.AppendPath (doc.Selection.SelectionPath);
-				g.Translate (dx, dy);
-				doc.Selection.DisposeSelectionPreserve();
-				doc.Selection.SelectionPath = g.CopyPath ();
 			}
 
-
-			List<List<IntPoint>> newSelectionPolygons = new List<List<IntPoint>>();
-
-			foreach (List<IntPoint> ipL in doc.Selection.SelectionPolygons)
-			{
-				List<IntPoint> newPolygon = new List<IntPoint>();
-
-				foreach (IntPoint ip in ipL)
-				{
-					newPolygon.Add(new IntPoint(ip.X - (long)dx, ip.Y - (long)dy));
-				}
-
-				newSelectionPolygons.Add(newPolygon);
-			}
-
-			doc.Selection.SelectionPolygons = newSelectionPolygons;
-
-
-			origin_offset = new_offset;
-=======
-				g.AppendPath (doc.SelectionPath);
-				g.Transform(temp_transform);
-
-				doc.SelectionPath = g.CopyPath ();
-				(old as IDisposable).Dispose ();
-			}
-
->>>>>>> 9753a13b
 			doc.ShowSelection = true;
 
 			PintaCore.Workspace.Invalidate ();
@@ -129,6 +100,7 @@
 				PintaCore.Workspace.ActiveDocument.History.PushNewItem (hist);
 
 			hist = null;
+			original_selection = null;
 		}
 		#endregion
 	}
