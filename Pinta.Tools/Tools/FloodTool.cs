--- conflicted
+++ resolved
@@ -92,13 +92,6 @@
 				var stencilBuffer = new BitMask (surface.Width, surface.Height);
 				var tol = (int) (Tolerance * Tolerance * 256);
 
-<<<<<<< HEAD
-			ImageSurface surface = doc.CurrentUserLayer.Surface;
-			using (var stencil_surface = CairoExtensions.CreateImageSurface (Format.Argb32, (int)surface.Width, (int)surface.Height)) {
-				IBitVector2D stencilBuffer = new BitVector2DSurfaceAdapter (stencil_surface);
-				int tol = (int)(Tolerance * Tolerance * 256);
-=======
->>>>>>> 8bc92d8c
 				Rectangle boundingBox;
 
 				if (IsContinguousMode)
