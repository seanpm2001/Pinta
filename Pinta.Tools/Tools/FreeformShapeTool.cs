--- conflicted
+++ resolved
@@ -127,13 +127,7 @@
 			ImageSurface surf = doc.ToolLayer.Surface;
 
 			using (Context g = new Context (surf)) {
-<<<<<<< HEAD
-				g.AppendPath (doc.Selection.SelectionPath);
-				g.FillRule = FillRule.EvenOdd;
-				g.Clip ();
-=======
 				doc.Selection.Clip(g);
->>>>>>> 9753a13b
 
 				g.Antialias = UseAntialiasing ? Antialias.Subpixel : Antialias.None;
 
