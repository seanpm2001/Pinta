--- conflicted
+++ resolved
@@ -349,7 +349,6 @@
     <EmbeddedResource Include="Resources\Menu.Effects.Stylize.EdgeDetect.png">
       <LogicalName>Menu.Effects.Stylize.EdgeDetect.png</LogicalName>
     </EmbeddedResource>
-<<<<<<< HEAD
     <EmbeddedResource Include="Resources\Menu.Effects.Render.Clouds.png">
       <LogicalName>Menu.Effects.Render.Clouds.png</LogicalName>
     </EmbeddedResource>
@@ -379,7 +378,7 @@
     </EmbeddedResource>
     <EmbeddedResource Include="Resources\Menu.Effects.Distort.PolarInversion.png">
       <LogicalName>Menu.Effects.Distort.PolarInversion.png</LogicalName>
-=======
+    </EmbeddedResource>
     <EmbeddedResource Include="Resources\Menu.Effects.Distort.Twist.png">
       <LogicalName>Menu.Effects.Distort.Twist.png</LogicalName>
     </EmbeddedResource>
@@ -397,7 +396,6 @@
     </EmbeddedResource>
     <EmbeddedResource Include="Resources\Menu.Effects.Stylize.Emboss.png">
       <LogicalName>Menu.Effects.Stylize.Emboss.png</LogicalName>
->>>>>>> 5fa4965d
     </EmbeddedResource>
   </ItemGroup>
   <ItemGroup>
