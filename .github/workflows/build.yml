name: Build

on:
  # Build on new commits or pull requests.
  push:
  pull_request:
  schedule:
    # Run every week just to make sure the CI environment still works.
    - cron: '0 0 * * 0'

env:
  DOTNET_VERSION: 5.0.x

# TODO - add Windows / Mac CI builds with the installers being built (see master branch).
jobs:
  build-ubuntu:
    strategy:
      matrix:
        platform: [ubuntu-18.04, ubuntu-20.04]

    runs-on: ${{ matrix.platform }}

    steps:
    - uses: actions/checkout@v2
    - name: Setup .NET Core
      uses: actions/setup-dotnet@v1
      with:
        dotnet-version: ${{env.DOTNET_VERSION}}
    - name: Build
      run: dotnet build Pinta.sln --configuration Release
    - name: Test
      run: dotnet test Pinta.sln --configuration Release
    # TODO - upload an artifact with the build results (see master branch)

  build-macos:
    runs-on: macos-latest

    steps:
    - uses: actions/checkout@v2
    # dotnet and gettext are already available on the CI environment.
    - name: Setup .NET Core
      uses: actions/setup-dotnet@v1
      with:
        dotnet-version: ${{env.DOTNET_VERSION}}
    - name: Build
      run: dotnet build Pinta.sln --configuration Release
    - name: Test
      run: dotnet test Pinta.sln --configuration Release
    - name: Build Installer
      run: |
        cd osx
        ./build_installer.sh
    - name: Upload Installer
      uses: actions/upload-artifact@v2
      with:
        name: "Pinta.app.zip"
        path: osx/Pinta.app.zip
        if-no-files-found: error

  build-windows:
    runs-on: windows-latest

    steps:
    - uses: actions/checkout@v2
<<<<<<< HEAD
    - uses: microsoft/setup-msbuild@v1.0.2
=======
    - name: Setup .NET Core
      uses: actions/setup-dotnet@v1
      with:
        dotnet-version: ${{env.DOTNET_VERSION}}
>>>>>>> 168757aa
    - name: Build
      run: dotnet build Pinta.sln --configuration Release
    - name: Test
      run: dotnet test Pinta.sln --configuration Release
<<<<<<< HEAD

    # Note that msgfmt is already available from the Git for Windows installation!
    - name: Build Installer
      run: |
        dotnet publish Pinta.sln --configuration Release -r win-x64
        msbuild Pinta.Install.proj -target:CompileTranslations -property:OutputPath=bin\win-x64\publish
        iscc installer/windows/installer.iss

    - name: Upload Installer
      uses: actions/upload-artifact@v2
      with:
        name: "Pinta.exe"
        path: installer/windows/Pinta.exe
        if-no-files-found: error
=======
    # TODO - upload an artifact with the build results (see master branch)
>>>>>>> 168757aa
<|MERGE_RESOLUTION|>--- conflicted
+++ resolved
@@ -62,19 +62,15 @@
 
     steps:
     - uses: actions/checkout@v2
-<<<<<<< HEAD
     - uses: microsoft/setup-msbuild@v1.0.2
-=======
     - name: Setup .NET Core
       uses: actions/setup-dotnet@v1
       with:
         dotnet-version: ${{env.DOTNET_VERSION}}
->>>>>>> 168757aa
     - name: Build
       run: dotnet build Pinta.sln --configuration Release
     - name: Test
       run: dotnet test Pinta.sln --configuration Release
-<<<<<<< HEAD
 
     # Note that msgfmt is already available from the Git for Windows installation!
     - name: Build Installer
@@ -88,7 +84,4 @@
       with:
         name: "Pinta.exe"
         path: installer/windows/Pinta.exe
-        if-no-files-found: error
-=======
-    # TODO - upload an artifact with the build results (see master branch)
->>>>>>> 168757aa
+        if-no-files-found: error