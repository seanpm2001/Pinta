// 
// SimpleEffectDialog.cs
//  
// Author:
//       Jonathan Pobst <monkey@jpobst.com>
// 
// Copyright (c) 2010 Jonathan Pobst
// 
// Permission is hereby granted, free of charge, to any person obtaining a copy
// of this software and associated documentation files (the "Software"), to deal
// in the Software without restriction, including without limitation the rights
// to use, copy, modify, merge, publish, distribute, sublicense, and/or sell
// copies of the Software, and to permit persons to whom the Software is
// furnished to do so, subject to the following conditions:
// 
// The above copyright notice and this permission notice shall be included in
// all copies or substantial portions of the Software.
// 
// THE SOFTWARE IS PROVIDED "AS IS", WITHOUT WARRANTY OF ANY KIND, EXPRESS OR
// IMPLIED, INCLUDING BUT NOT LIMITED TO THE WARRANTIES OF MERCHANTABILITY,
// FITNESS FOR A PARTICULAR PURPOSE AND NONINFRINGEMENT. IN NO EVENT SHALL THE
// AUTHORS OR COPYRIGHT HOLDERS BE LIABLE FOR ANY CLAIM, DAMAGES OR OTHER
// LIABILITY, WHETHER IN AN ACTION OF CONTRACT, TORT OR OTHERWISE, ARISING FROM,
// OUT OF OR IN CONNECTION WITH THE SOFTWARE OR THE USE OR OTHER DEALINGS IN
// THE SOFTWARE.

using System;
using System.Reflection;
using System.Text;

namespace Pinta.Gui.Widgets
{
	public class SimpleEffectDialog : Gtk.Dialog
	{
		public SimpleEffectDialog (string title, Gdk.Pixbuf icon, object effectData)
		{
			Title = title;
			Icon = icon;
			EffectData = effectData;

			WidthRequest = 400;
			
			AddButton ("_Cancel", Gtk.ResponseType.Cancel);
			AddButton ("_OK", Gtk.ResponseType.Ok);
			DefaultResponse = Gtk.ResponseType.Ok;
			
			BuildDialog ();
			
			// This is just for padding, it should probably be done better
			AddWidget (new Gtk.Label ());
		}

		public object EffectData { get; private set; }

		#region EffectData Parser
		private void BuildDialog ()
		{
			var members = EffectData.GetType ().GetMembers (BindingFlags.DeclaredOnly | BindingFlags.Public | BindingFlags.NonPublic | BindingFlags.Instance);

			foreach (var mi in members) {
				Type mType = GetTypeForMember (mi);

				if (mType == null)
					continue;
			
				string caption = null;
				string hint = null;
				bool skip = false;
				
				object[] attrs = mi.GetCustomAttributes (false);

				foreach (var attr in attrs) {
					if (attr is SkipAttribute)
						skip = true;
					else if (attr is CaptionAttribute)
						caption = ((CaptionAttribute)attr).Caption;
					else if (attr is HintAttribute)
						hint = ((HintAttribute)attr).Hint;
				}

				if (skip)
					continue;

				if (caption == null)
					caption = MakeCaption (mi.Name);

				if (mType == typeof (int))
					AddWidget (CreateSlider (caption, EffectData, mi, attrs));
				else if (mType == typeof (bool))
					AddWidget (CreateCheckBox (caption, EffectData, mi, attrs));
<<<<<<< HEAD
				else if (mType == typeof (Gdk.Point))
					AddWidget (CreatePointPicker (caption, EffectData, mi, attrs));
=======
				else if (mType == typeof (double) && (caption == "Angle" || caption == "Rotation"))
					AddWidget (CreateAnglePicker (caption, EffectData, mi, attrs));
>>>>>>> 8a725715
				
				if (hint != null)
					AddWidget (CreateHintLabel (hint));
			}
		}

		private void AddWidget (Gtk.Widget widget)
		{
			widget.Show ();
			this.VBox.Add (widget);
		}
		#endregion

		#region Control Builders
		private HScaleSpinButtonWidget CreateSlider (string caption, object o, MemberInfo member, object[] attributes)
		{
			HScaleSpinButtonWidget widget = new HScaleSpinButtonWidget ();
			
			int min_value = -100;
			int max_value = 100;

			foreach (var attr in attributes) {
				if (attr is MinimumValueAttribute)
					min_value = ((MinimumValueAttribute)attr).Value;
				else if (attr is MaximumValueAttribute)
					max_value = ((MaximumValueAttribute)attr).Value;
			}
			
			widget.Label = caption;
			widget.MinimumValue = min_value;
			widget.MaximumValue = max_value;
			widget.DefaultValue = (int)GetValue (member, o);
			
			widget.ValueChanged += delegate (object sender, EventArgs e) {
				SetValue (member, o, widget.Value);
			};
			
			return widget;
		}
		
		private Gtk.CheckButton CreateCheckBox (string caption, object o, MemberInfo member, object[] attributes)
		{
			Gtk.CheckButton widget = new Gtk.CheckButton ();

			widget.Label = caption;
			widget.Active = (bool)GetValue (member, o);

			widget.Toggled += delegate (object sender, EventArgs e) {
				SetValue (member, o, widget.Active);
			};

			return widget;
		}
		
<<<<<<< HEAD
		
		private PointPicker CreatePointPicker (string caption, object o, MemberInfo member, object[] attributes)
		{
			PointPicker widget = new PointPicker ();
						
			widget.Label = caption;
			widget.DefaultPoint = (Gdk.Point)GetValue (member, o);
			//TODO limit to canvas ?
			//widget.Bound = pinta

			widget.PointPicked += delegate (object sender, EventArgs e) {
				SetValue (member, o, widget.Point);
=======
		private AnglePickerWidget CreateAnglePicker (string caption, object o, MemberInfo member, object[] attributes)
		{
			AnglePickerWidget widget = new AnglePickerWidget ();

			widget.Label = caption;
			widget.DefaultValue = (double)GetValue (member, o);
			
			widget.ValueChanged += delegate (object sender, EventArgs e) {
				SetValue (member, o, widget.Value);
>>>>>>> 8a725715
			};

			return widget;
		}
		
		private Gtk.Label CreateHintLabel (string hint)
		{
			Gtk.Label label = new Gtk.Label (hint);
			return label;
		}
		#endregion

		#region Static Reflection Methods
		private static object GetValue (MemberInfo mi, object o)
		{
			var fi = mi as FieldInfo;
			if (fi != null)
				return fi.GetValue (o);
			var pi = mi as PropertyInfo;

			var getMethod = pi.GetGetMethod ();
			return getMethod.Invoke (o, new object[0]);
		}

		private static void SetValue (MemberInfo mi, object o, object val)
		{
			var fi = mi as FieldInfo;
			if (fi != null) {
				fi.SetValue (o, val);
				return;
			}
			var pi = mi as PropertyInfo;
			var setMethod = pi.GetSetMethod ();
			setMethod.Invoke (o, new object[] { val });
		}

		// Returns the type for fields and properties and null for everything else
		private static Type GetTypeForMember (MemberInfo mi)
		{
			if (mi is FieldInfo)
				return ((FieldInfo)mi).FieldType;
			else if (mi is PropertyInfo)
				return ((PropertyInfo)mi).PropertyType;
				
			return null;
		}

		private static string MakeCaption (string name)
		{
			var sb = new StringBuilder (name.Length);
			bool nextUp = true;

			foreach (char c in name) {
				if (nextUp) {
					sb.Append (Char.ToUpper (c));
					nextUp = false;
				} else {
					if (c == '_') {
						sb.Append (' ');
						nextUp = true;
						continue;
					}
					if (Char.IsUpper (c))
						sb.Append (' ');
					sb.Append (c);
				}
			}
			
			return sb.ToString ();
		}
		#endregion
	}
}<|MERGE_RESOLUTION|>--- conflicted
+++ resolved
@@ -88,13 +88,10 @@
 					AddWidget (CreateSlider (caption, EffectData, mi, attrs));
 				else if (mType == typeof (bool))
 					AddWidget (CreateCheckBox (caption, EffectData, mi, attrs));
-<<<<<<< HEAD
 				else if (mType == typeof (Gdk.Point))
 					AddWidget (CreatePointPicker (caption, EffectData, mi, attrs));
-=======
 				else if (mType == typeof (double) && (caption == "Angle" || caption == "Rotation"))
 					AddWidget (CreateAnglePicker (caption, EffectData, mi, attrs));
->>>>>>> 8a725715
 				
 				if (hint != null)
 					AddWidget (CreateHintLabel (hint));
@@ -148,21 +145,22 @@
 
 			return widget;
 		}
-		
-<<<<<<< HEAD
-		
+
+
 		private PointPicker CreatePointPicker (string caption, object o, MemberInfo member, object[] attributes)
 		{
 			PointPicker widget = new PointPicker ();
 						
 			widget.Label = caption;
 			widget.DefaultPoint = (Gdk.Point)GetValue (member, o);
-			//TODO limit to canvas ?
-			//widget.Bound = pinta
 
 			widget.PointPicked += delegate (object sender, EventArgs e) {
 				SetValue (member, o, widget.Point);
-=======
+			};
+
+			return widget;
+		}
+
 		private AnglePickerWidget CreateAnglePicker (string caption, object o, MemberInfo member, object[] attributes)
 		{
 			AnglePickerWidget widget = new AnglePickerWidget ();
@@ -172,7 +170,6 @@
 			
 			widget.ValueChanged += delegate (object sender, EventArgs e) {
 				SetValue (member, o, widget.Value);
->>>>>>> 8a725715
 			};
 
 			return widget;
