--- conflicted
+++ resolved
@@ -1,9 +1,9 @@
-﻿<?xml version="1.0" encoding="utf-8"?>
-<Project DefaultTargets="Build" ToolsVersion="3.5" xmlns="http://schemas.microsoft.com/developer/msbuild/2003">
+<?xml version="1.0" encoding="utf-8"?>
+<Project DefaultTargets="Build" xmlns="http://schemas.microsoft.com/developer/msbuild/2003" ToolsVersion="3.5">
   <PropertyGroup>
     <Configuration Condition=" '$(Configuration)' == '' ">Debug</Configuration>
     <Platform Condition=" '$(Platform)' == '' ">x86</Platform>
-    <ProductVersion>9.0.21022</ProductVersion>
+    <ProductVersion>9.0.30729</ProductVersion>
     <SchemaVersion>2.0</SchemaVersion>
     <ProjectGuid>{E00F5D85-87B7-4A7A-8F0F-39EF763DFFD0}</ProjectGuid>
     <OutputType>WinExe</OutputType>
@@ -11,7 +11,6 @@
     <AssemblyName>Pinta</AssemblyName>
     <TargetFrameworkVersion>v3.5</TargetFrameworkVersion>
     <CodePage>65001</CodePage>
-    <StartupObject>Pinta.MainClass</StartupObject>
   </PropertyGroup>
   <PropertyGroup Condition=" '$(Configuration)|$(Platform)' == 'Debug|x86' ">
     <DebugSymbols>true</DebugSymbols>
@@ -41,16 +40,9 @@
     <Reference Include="gdk-sharp, Version=2.12.0.0, Culture=neutral, PublicKeyToken=35e10195dab3c99f" />
     <Reference Include="glib-sharp, Version=2.12.0.0, Culture=neutral, PublicKeyToken=35e10195dab3c99f" />
     <Reference Include="pango-sharp, Version=2.12.0.0, Culture=neutral, PublicKeyToken=35e10195dab3c99f" />
+    <Reference Include="System.Core" />
     <Reference Include="Mono.Posix" />
     <Reference Include="Mono.Cairo" />
-    <Reference Include="System.Core">
-      <RequiredTargetFramework>3.5</RequiredTargetFramework>
-    </Reference>
-<<<<<<< HEAD
-    <Reference Include="Mono.Posix" />
-    <Reference Include="Mono.Cairo" />
-=======
->>>>>>> 08de8768
   </ItemGroup>
   <ItemGroup>
     <EmbeddedResource Include="gtk-gui\gui.stetic">
