--- conflicted
+++ resolved
@@ -198,17 +198,15 @@
 		{
 			PintaCore.Actions.Adjustments.PerformEffect (new CurvesEffect ());	
 		}
-<<<<<<< HEAD
-		
+
 		private void HandleAdjustmentsLevelsActivated (object sender, EventArgs e)
 		{
 			PintaCore.Actions.Adjustments.PerformEffect (new LevelsEffect ());
-=======
+		}
 
 		private void HandleEffectGaussianBlurActivated (object sender, EventArgs e)
 		{
 			PintaCore.Actions.Adjustments.PerformEffect (new GaussianBlurEffect ());
->>>>>>> cb7a41dd
 		}
 		#endregion
 	}
