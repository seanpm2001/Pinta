﻿// 
// Document.cs
//  
// Author:
//       Jonathan Pobst <monkey@jpobst.com>
// 
// Copyright (c) 2010 Jonathan Pobst
// 
// Permission is hereby granted, free of charge, to any person obtaining a copy
// of this software and associated documentation files (the "Software"), to deal
// in the Software without restriction, including without limitation the rights
// to use, copy, modify, merge, publish, distribute, sublicense, and/or sell
// copies of the Software, and to permit persons to whom the Software is
// furnished to do so, subject to the following conditions:
// 
// The above copyright notice and this permission notice shall be included in
// all copies or substantial portions of the Software.
// 
// THE SOFTWARE IS PROVIDED "AS IS", WITHOUT WARRANTY OF ANY KIND, EXPRESS OR
// IMPLIED, INCLUDING BUT NOT LIMITED TO THE WARRANTIES OF MERCHANTABILITY,
// FITNESS FOR A PARTICULAR PURPOSE AND NONINFRINGEMENT. IN NO EVENT SHALL THE
// AUTHORS OR COPYRIGHT HOLDERS BE LIABLE FOR ANY CLAIM, DAMAGES OR OTHER
// LIABILITY, WHETHER IN AN ACTION OF CONTRACT, TORT OR OTHERWISE, ARISING FROM,
// OUT OF OR IN CONNECTION WITH THE SOFTWARE OR THE USE OR OTHER DEALINGS IN
// THE SOFTWARE.

using System;
using System.Linq;
using Mono.Unix;
using Gdk;
using System.Collections.Generic;
using Cairo;
using System.ComponentModel;

namespace Pinta.Core
{
	// The differentiation between Document and DocumentWorkspace is
	// somewhat arbitrary.  In general:
	// Document - Data about the image itself
	// Workspace - Data about Pinta's state for the image
	public class Document
	{
		private string filename;
		private bool is_dirty;
		private int layer_name_int = 2;
		private int current_layer = -1;

		// The layer for tools to use until their output is committed
		private Layer tool_layer;
		// The layer used for selections
		private Layer selection_layer;

<<<<<<< HEAD
=======
		private int selection_layer_index;
		private readonly Selection selection = new Selection();
>>>>>>> 9753a13b
		private bool show_selection;

		public DocumentSelection Selection = new DocumentSelection();

		public Document (Gdk.Size size)
		{
			Guid = Guid.NewGuid ();
			
			Workspace = new DocumentWorkspace (this);
			IsDirty = false;
			HasFile = false;
			HasBeenSavedInSession = false;
			ImageSize = size;
			
			Layers = new List<Layer> ();

			tool_layer = CreateLayer ("Tool Layer");
			tool_layer.Hidden = true;

			selection_layer = CreateLayer ("Selection Layer");
			selection_layer.Hidden = true;

			ResetSelectionPath ();
		}

		#region Public Properties
		public Layer CurrentLayer {
			get { return Layers[current_layer]; }
		}

		public int CurrentLayerIndex {
			get { return current_layer; }
		}
		
		/// <summary>
		/// Just the file name, like "dog.jpg".
		/// </summary>
		public string Filename { 
			get { return filename; }
			set {
				if (filename != value) {
					filename = value;
					OnRenamed ();
				}
			}
		}
		
		public Guid Guid { get; private set; }
		
		public bool HasFile { get; set; }

		//Determines whether or not the Document has been saved to the file that it is currently associated with in the
		//current session. This should be false if the Document has not yet been saved, if it was just loaded into
		//Pinta from a file, or if the user just clicked Save As.
		public bool HasBeenSavedInSession { get; set; }
		
		public DocumentWorkspaceHistory History { get { return Workspace.History; } }

		public Gdk.Size ImageSize { get; set; }
		
		public bool IsDirty {
			get { return is_dirty; }
			set {
				if (is_dirty != value) {
					is_dirty = value;
					OnIsDirtyChanged ();
				}
			}
		}
		
		public List<Layer> Layers { get; private set; }

		/// <summary>
		/// Just the directory name, like "C:\MyPictures".
		/// </summary>
		public string Pathname { get; set; }

		/// <summary>
		/// Directory and file name, like "C:\MyPictures\dog.jpg".
		/// </summary>
		public string PathAndFileName {
			get { return System.IO.Path.Combine (Pathname, Filename); }
			set {
				if (string.IsNullOrEmpty (value)) {
					Pathname = string.Empty;
					Filename = string.Empty;
				} else {
					Pathname = System.IO.Path.GetDirectoryName (value);
					Filename = System.IO.Path.GetFileName (value);
				}
			}
		}

		public Layer SelectionLayer {
			get { return selection_layer; }
		}
<<<<<<< HEAD
=======

		[Obsolete("Use selection property")]
		public Path SelectionPath {
			get { return selection.Path; }
			set {
				selection.Path = value;
			}
		}

		public Selection Selection
		{
			get
			{
				return selection;
			}
		}
>>>>>>> 9753a13b

		public bool ShowSelection {
			get { return show_selection; }
			set {
				show_selection = value;
				PintaCore.Actions.Edit.Deselect.Sensitive = show_selection;
				PintaCore.Actions.Edit.EraseSelection.Sensitive = show_selection;
				PintaCore.Actions.Edit.FillSelection.Sensitive = show_selection;
				PintaCore.Actions.Image.CropToSelection.Sensitive = show_selection;
				PintaCore.Actions.Edit.InvertSelection.Sensitive = show_selection;
			}
		}

		public bool ShowSelectionLayer { get; set; }

		public Layer ToolLayer {
			get {
				if (tool_layer.Surface.Width != ImageSize.Width || tool_layer.Surface.Height != ImageSize.Height) {
					(tool_layer.Surface as IDisposable).Dispose ();
					tool_layer = CreateLayer ("Tool Layer");
					tool_layer.Hidden = true;
				}

				return tool_layer;
			}
		}

		public DocumentWorkspace Workspace { get; private set; }
		#endregion

		#region Public Methods
		// Adds a new layer above the current one
		public Layer AddNewLayer (string name)
		{
			Layer layer;

			if (string.IsNullOrEmpty (name))
				layer = CreateLayer ();
			else
				layer = CreateLayer (name);

			Layers.Insert (current_layer + 1, layer);

			if (Layers.Count == 1)
				current_layer = 0;

			layer.PropertyChanged += RaiseLayerPropertyChangedEvent;

			PintaCore.Layers.OnLayerAdded ();
			return layer;
		}

		public Gdk.Rectangle ClampToImageSize (Gdk.Rectangle r)
		{
			int x = Utility.Clamp (r.X, 0, ImageSize.Width);
			int y = Utility.Clamp (r.Y, 0, ImageSize.Height);
			int width = Math.Min (r.Width, ImageSize.Width - x);
			int height = Math.Min (r.Height, ImageSize.Height - y);

			return new Gdk.Rectangle (x, y, width, height);
		}

		public void Clear ()
		{
			while (Layers.Count > 0) {
				Layer l = Layers[Layers.Count - 1];
				Layers.RemoveAt (Layers.Count - 1);
				(l.Surface as IDisposable).Dispose ();
			}

			current_layer = -1;
			PintaCore.Layers.OnLayerRemoved ();
		}
		
		// Clean up any native resources we had
		public void Close ()
		{
			// Dispose all of our layers
			while (Layers.Count > 0) {
				Layer l = Layers[Layers.Count - 1];
				Layers.RemoveAt (Layers.Count - 1);
				(l.Surface as IDisposable).Dispose ();
			}

			current_layer = -1;

			if (tool_layer != null)
				(tool_layer.Surface as IDisposable).Dispose ();

			if (selection_layer != null)
				(selection_layer.Surface as IDisposable).Dispose ();

<<<<<<< HEAD
			Selection.DisposeSelection();
=======
			selection.Dispose();
>>>>>>> 9753a13b

            Workspace.History.Clear ();
		}

		public Context CreateClippedContext ()
		{
			Context g = new Context (CurrentLayer.Surface);

<<<<<<< HEAD
			g.AppendPath (Selection.SelectionPath);
			g.FillRule = Cairo.FillRule.EvenOdd;
			g.Clip ();
=======
			selection.Clip(g);
>>>>>>> 9753a13b

			return g;
		}

		public Context CreateClippedContext (bool antialias)
		{
			Context g = new Context (CurrentLayer.Surface);

<<<<<<< HEAD
			g.AppendPath(Selection.SelectionPath);
			g.FillRule = Cairo.FillRule.EvenOdd;
			g.Clip ();
=======
			selection.Clip(g);
>>>>>>> 9753a13b

			g.Antialias = antialias ? Antialias.Subpixel : Antialias.None;

			return g;
		}

		public Context CreateClippedToolContext ()
		{
			Context g = new Context (ToolLayer.Surface);

<<<<<<< HEAD
			g.AppendPath(Selection.SelectionPath);
			g.FillRule = Cairo.FillRule.EvenOdd;
			g.Clip ();
=======
			selection.Clip(g);
>>>>>>> 9753a13b

			return g;
		}

		public Context CreateClippedToolContext (bool antialias)
		{
			Context g = new Context (ToolLayer.Surface);

<<<<<<< HEAD
			g.AppendPath(Selection.SelectionPath);
			g.FillRule = Cairo.FillRule.EvenOdd;
			g.Clip ();
=======
			selection.Clip(g);
>>>>>>> 9753a13b

			g.Antialias = antialias ? Antialias.Subpixel : Antialias.None;

			return g;
		}

		public Layer CreateLayer ()
		{
			return CreateLayer (string.Format ("{0} {1}", Catalog.GetString ("Layer"), layer_name_int++));
		}

		public Layer CreateLayer (string name)
		{
			return CreateLayer (name, ImageSize.Width, ImageSize.Height);
		}

		public Layer CreateLayer (string name, int width, int height)
		{
			Cairo.ImageSurface surface = new Cairo.ImageSurface (Cairo.Format.ARGB32, width, height);
			Layer layer = new Layer (surface) { Name = name };

			return layer;
		}

		public void CreateSelectionLayer ()
		{
			Layer old = selection_layer;

			selection_layer = CreateLayer ();

			if (old != null)
				(old.Surface as IDisposable).Dispose ();
		}

		// Delete the current layer
		public void DeleteCurrentLayer ()
		{
			Layer layer = CurrentLayer;

			Layers.RemoveAt (current_layer);

			// Only change this if this wasn't already the bottom layer
			if (current_layer > 0)
				current_layer--;

			layer.PropertyChanged -= RaiseLayerPropertyChangedEvent;

			PintaCore.Layers.OnLayerRemoved ();
		}

		// Delete the layer
		public void DeleteLayer (int index, bool dispose)
		{
			Layer layer = Layers[index];

			Layers.RemoveAt (index);

			if (dispose)
				(layer.Surface as IDisposable).Dispose ();

			// Only change this if this wasn't already the bottom layer
			if (current_layer > 0)
				current_layer--;

			layer.PropertyChanged -= RaiseLayerPropertyChangedEvent;

			PintaCore.Layers.OnLayerRemoved ();
		}
		
		public void DestroySelectionLayer ()
		{
			ShowSelectionLayer = false;
			SelectionLayer.Clear ();
			SelectionLayer.Transform.InitIdentity();
		}

		// Duplicate current layer
		public Layer DuplicateCurrentLayer ()
		{
			Layer source = CurrentLayer;
			Layer layer = CreateLayer (string.Format ("{0} {1}", source.Name, Catalog.GetString ("copy")));

			using (Cairo.Context g = new Cairo.Context (layer.Surface)) {
				g.SetSource (source.Surface);
				g.Paint ();
			}

			layer.Hidden = source.Hidden;
			layer.Opacity = source.Opacity;
			layer.Tiled = source.Tiled;

			Layers.Insert (++current_layer, layer);

			layer.PropertyChanged += RaiseLayerPropertyChangedEvent;

			PintaCore.Layers.OnLayerAdded ();

			return layer;
		}

		public void FinishSelection ()
		{
			// We don't have an uncommitted layer, abort
			if (!ShowSelectionLayer)
				return;

			FinishPixelsHistoryItem hist = new FinishPixelsHistoryItem ();
			hist.TakeSnapshot ();

			Layer layer = SelectionLayer;

			using (Cairo.Context g = new Cairo.Context (CurrentLayer.Surface)) {
				layer.Draw(g);
			}

			DestroySelectionLayer ();
			Workspace.Invalidate ();

			Workspace.History.PushNewItem (hist);
		}
		
		// Flatten image
		public void FlattenImage ()
		{
			if (Layers.Count < 2)
				throw new InvalidOperationException ("Cannot flatten image because there is only one layer.");

			// Find the "bottom" layer
			var bottom_layer = Layers[0];
			var old_surf = bottom_layer.Surface;

			// Replace the bottom surface with the flattened image,
			// and dispose the old surface
			bottom_layer.Surface = GetFlattenedImage ();
			(old_surf as IDisposable).Dispose ();

			// Reset our layer pointer to the only remaining layer
			current_layer = 0;

			// Delete all other layers
			while (Layers.Count > 1)
				Layers.RemoveAt (1);

			PintaCore.Layers.OnLayerRemoved ();
			Workspace.Invalidate ();
		}

		// Flip image horizontally
		public void FlipImageHorizontal ()
		{
			foreach (var layer in Layers)
				layer.FlipHorizontal ();

			Workspace.Invalidate ();
		}

		// Flip image vertically
		public void FlipImageVertical ()
		{
			foreach (var layer in Layers)
				layer.FlipVertical ();

			Workspace.Invalidate ();
		}
		
		public ImageSurface GetClippedLayer (int index)
		{
			Cairo.ImageSurface surf = new Cairo.ImageSurface (Cairo.Format.Argb32, ImageSize.Width, ImageSize.Height);

			using (Cairo.Context g = new Cairo.Context (surf)) {
				g.AppendPath(Selection.SelectionPath);
				g.Clip ();

				g.SetSource (Layers[index].Surface);
				g.Paint ();
			}

			return surf;
		}

		/// <summary>
		/// Gets the final pixel color for the given point, taking layers, opacity, and blend modes into account.
		/// </summary>
		public ColorBgra GetComputedPixel (int x, int y)
		{
			var pixel = ColorBgra.Zero;

			foreach (var layer in GetLayersToPaint ()) {
				var blend_op = UserBlendOps.GetBlendOp (layer.BlendMode, layer.Opacity);

				pixel = blend_op.Apply (pixel, layer.Surface.GetColorBgra (x, y));
			}

			return pixel;
		}

		public ImageSurface GetFlattenedImage ()
		{
			// Create a new image surface
			var surf = new Cairo.ImageSurface (Cairo.Format.Argb32, ImageSize.Width, ImageSize.Height);

			// Blend each visible layer onto our surface
			foreach (var layer in GetLayersToPaint ()) {
				var blendop = UserBlendOps.GetBlendOp (layer.BlendMode, layer.Opacity);
				blendop.Apply (surf, layer.Surface);
			}

			surf.MarkDirty ();
			return surf;
		}

		public List<Layer> GetLayersToPaint ()
		{
			List<Layer> paint = new List<Layer> ();

			foreach (var layer in Layers) {
				if (!layer.Hidden)
					paint.Add (layer);

				if (layer == CurrentLayer) {
					if (!tool_layer.Hidden)
						paint.Add (tool_layer);

					if (ShowSelectionLayer)
						paint.Add (selection_layer);
				}
			}

			return paint;
		}

		/// <param name="canvasOnly">false for the whole selection, true for the part only on our canvas</param>
		public Gdk.Rectangle GetSelectedBounds (bool canvasOnly)
		{
			var bounds = Selection.SelectionPath.GetBounds();

			if (canvasOnly)
				bounds = ClampToImageSize (bounds);

			return bounds;
		}

		public int IndexOf (Layer layer)
		{
			return Layers.IndexOf (layer);
		}

		// Adds a new layer above the current one
		public void Insert (Layer layer, int index)
		{
			Layers.Insert (index, layer);

			if (Layers.Count == 1)
				current_layer = 0;

			layer.PropertyChanged += RaiseLayerPropertyChangedEvent;

			PintaCore.Layers.OnLayerAdded ();
		}
		
		// Flatten current layer
		public void MergeCurrentLayerDown ()
		{
			if (current_layer == 0)
				throw new InvalidOperationException ("Cannot flatten layer because current layer is the bottom layer.");

			// Get our source and destination layers
			var source = CurrentLayer;
			var dest = Layers[current_layer - 1];

			// Blend the layers
			var blendop = UserBlendOps.GetBlendOp (source.BlendMode, source.Opacity);
			blendop.Apply (dest.Surface, source.Surface);

			DeleteCurrentLayer ();
		}
		
		// Move current layer down
		public void MoveCurrentLayerDown ()
		{
			if (current_layer == 0)
				throw new InvalidOperationException ("Cannot move layer down because current layer is the bottom layer.");

			Layer layer = CurrentLayer;
			Layers.RemoveAt (current_layer);
			Layers.Insert (--current_layer, layer);

			PintaCore.Layers.OnSelectedLayerChanged ();

			Workspace.Invalidate ();
		}

		// Move current layer up
		public void MoveCurrentLayerUp ()
		{
			if (current_layer == Layers.Count)
				throw new InvalidOperationException ("Cannot move layer up because current layer is the top layer.");

			Layer layer = CurrentLayer;
			Layers.RemoveAt (current_layer);
			Layers.Insert (++current_layer, layer);

			PintaCore.Layers.OnSelectedLayerChanged ();

			Workspace.Invalidate ();
		}
		
		public void ResetSelectionPath()
		{
			Selection.DisposeSelectionPreserve();

			Selection.ResetSelection(selection_layer.Surface, ImageSize);

			ShowSelection = false;
		}

		/// <summary>
		/// Resizes the canvas.
		/// </summary>
		/// <param name='compoundAction'>
		/// Optionally, the history item for resizing the canvas can be added to
		/// a CompoundHistoryItem if it is part of a larger action (e.g. pasting an image).
		/// </param>
		public void ResizeCanvas (int width, int height, Anchor anchor, CompoundHistoryItem compoundAction)
		{
			double scale;

			if (ImageSize.Width == width && ImageSize.Height == height)
				return;

			PintaCore.Tools.Commit ();

			ResizeHistoryItem hist = new ResizeHistoryItem (ImageSize);
			hist.Icon = "Menu.Image.CanvasSize.png";
			hist.Text = Catalog.GetString ("Resize Canvas");
			hist.StartSnapshotOfImage ();

			scale = Workspace.Scale;

			ImageSize = new Gdk.Size (width, height);

			foreach (var layer in Layers)
				layer.ResizeCanvas (width, height, anchor);

			hist.FinishSnapshotOfImage ();

			if (compoundAction != null) {
				compoundAction.Push (hist);
			} else {
				Workspace.History.PushNewItem (hist);
			}

			ResetSelectionPath ();

			Workspace.Scale = scale;
		}
		
		public void ResizeImage (int width, int height)
		{
			double scale;

			if (ImageSize.Width == width && ImageSize.Height == height)
				return;

			PintaCore.Tools.Commit ();

			ResizeHistoryItem hist = new ResizeHistoryItem (ImageSize);
			hist.StartSnapshotOfImage ();

			scale = Workspace.Scale;

			ImageSize = new Gdk.Size (width, height);

			foreach (var layer in Layers)
				layer.Resize (width, height);

			hist.FinishSnapshotOfImage ();

			Workspace.History.PushNewItem (hist);

			ResetSelectionPath ();

			Workspace.Scale = scale;
		}
		
		// Rotate image 180 degrees (flip H+V)
		public void RotateImage180 ()
		{
			RotateImage (180);
		}

		public void RotateImageCW ()
		{
			RotateImage (90);
		}

		public void RotateImageCCW ()
		{
			RotateImage (-90);
		}

		/// <summary>
		/// Rotates the image by the specified angle (in degrees)
		/// </summary>
		private void RotateImage (double angle)
		{
			foreach (var layer in Layers)
			{
				layer.Rotate (angle);
			}

			ImageSize = Layer.RotateDimensions (ImageSize, angle);
			Workspace.CanvasSize = Layer.RotateDimensions (Workspace.CanvasSize, angle);

			PintaCore.Actions.View.UpdateCanvasScale ();
			Workspace.Invalidate ();
		}

		// Returns true if successful, false if canceled
		public bool Save (bool saveAs)
		{
			return PintaCore.Actions.File.RaiseSaveDocument (this, saveAs);
		}

		public void SetCurrentLayer (int i)
		{
			// Ensure that the current tool's modifications are finalized before
			// switching layers.
			PintaCore.Tools.CurrentTool.DoCommit ();

			current_layer = i;
			PintaCore.Layers.OnSelectedLayerChanged ();
		}

		public void SetCurrentLayer (Layer layer)
		{
			SetCurrentLayer (Layers.IndexOf (layer));
		}
		#endregion

		#region Protected Methods
		protected void OnIsDirtyChanged ()
		{
			if (IsDirtyChanged != null)
				IsDirtyChanged (this, EventArgs.Empty);
		}

		protected void OnRenamed ()
		{
			if (Renamed != null)
				Renamed (this, EventArgs.Empty);
		}
		#endregion

		#region Private Methods
		private void RaiseLayerPropertyChangedEvent (object sender, PropertyChangedEventArgs e)
		{
			PintaCore.Layers.RaiseLayerPropertyChangedEvent (sender, e);
		}
		#endregion

		#region Public Events
		public event EventHandler IsDirtyChanged;
		public event EventHandler Renamed;
		#endregion
	}
}<|MERGE_RESOLUTION|>--- conflicted
+++ resolved
@@ -50,11 +50,6 @@
 		// The layer used for selections
 		private Layer selection_layer;
 
-<<<<<<< HEAD
-=======
-		private int selection_layer_index;
-		private readonly Selection selection = new Selection();
->>>>>>> 9753a13b
 		private bool show_selection;
 
 		public DocumentSelection Selection = new DocumentSelection();
@@ -151,25 +146,6 @@
 		public Layer SelectionLayer {
 			get { return selection_layer; }
 		}
-<<<<<<< HEAD
-=======
-
-		[Obsolete("Use selection property")]
-		public Path SelectionPath {
-			get { return selection.Path; }
-			set {
-				selection.Path = value;
-			}
-		}
-
-		public Selection Selection
-		{
-			get
-			{
-				return selection;
-			}
-		}
->>>>>>> 9753a13b
 
 		public bool ShowSelection {
 			get { return show_selection; }
@@ -262,76 +238,38 @@
 			if (selection_layer != null)
 				(selection_layer.Surface as IDisposable).Dispose ();
 
-<<<<<<< HEAD
 			Selection.DisposeSelection();
-=======
-			selection.Dispose();
->>>>>>> 9753a13b
-
-            Workspace.History.Clear ();
+
+			Workspace.History.Clear ();
 		}
 
 		public Context CreateClippedContext ()
 		{
 			Context g = new Context (CurrentLayer.Surface);
-
-<<<<<<< HEAD
-			g.AppendPath (Selection.SelectionPath);
-			g.FillRule = Cairo.FillRule.EvenOdd;
-			g.Clip ();
-=======
-			selection.Clip(g);
->>>>>>> 9753a13b
-
+			Selection.Clip (g);
 			return g;
 		}
 
 		public Context CreateClippedContext (bool antialias)
 		{
 			Context g = new Context (CurrentLayer.Surface);
-
-<<<<<<< HEAD
-			g.AppendPath(Selection.SelectionPath);
-			g.FillRule = Cairo.FillRule.EvenOdd;
-			g.Clip ();
-=======
-			selection.Clip(g);
->>>>>>> 9753a13b
-
+			Selection.Clip (g);
 			g.Antialias = antialias ? Antialias.Subpixel : Antialias.None;
-
 			return g;
 		}
 
 		public Context CreateClippedToolContext ()
 		{
 			Context g = new Context (ToolLayer.Surface);
-
-<<<<<<< HEAD
-			g.AppendPath(Selection.SelectionPath);
-			g.FillRule = Cairo.FillRule.EvenOdd;
-			g.Clip ();
-=======
-			selection.Clip(g);
->>>>>>> 9753a13b
-
+			Selection.Clip (g);
 			return g;
 		}
 
 		public Context CreateClippedToolContext (bool antialias)
 		{
 			Context g = new Context (ToolLayer.Surface);
-
-<<<<<<< HEAD
-			g.AppendPath(Selection.SelectionPath);
-			g.FillRule = Cairo.FillRule.EvenOdd;
-			g.Clip ();
-=======
-			selection.Clip(g);
->>>>>>> 9753a13b
-
+			Selection.Clip (g);
 			g.Antialias = antialias ? Antialias.Subpixel : Antialias.None;
-
 			return g;
 		}
 
