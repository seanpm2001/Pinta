--- conflicted
+++ resolved
@@ -27,15 +27,7 @@
 using System;
 using Gtk;
 using Gdk;
-<<<<<<< HEAD
-using System.IO;
-using Mono.Unix;
-using Mono.Addins;
-using System.Collections.Generic;
-using Pinta;
-=======
 using System.Linq;
->>>>>>> 8bc92d8c
 
 namespace Pinta.Core
 {
@@ -380,70 +372,9 @@
 		{
 			OnBuildToolBar (toolbar);
 
-<<<<<<< HEAD
-			shapeWidth = (int)Math.Min(800d, ((double)shapeWidth) * zoom);
-			int halfOfShapeWidth = shapeWidth / 2;
-
-			// Calculate bounding boxes around the both image and shape
-			// relative to the image top-left corner.
-			Gdk.Rectangle imgBBox = new Gdk.Rectangle(0, 0, img.Width, img.Height);
-			Gdk.Rectangle shapeBBox = new Gdk.Rectangle(
-				imgToShapeX - halfOfShapeWidth,
-				imgToShapeY - halfOfShapeWidth,
-				shapeWidth,
-				shapeWidth);
-
-			// Inflate shape bounding box to allow for anti-aliasing
-			shapeBBox.Inflate(2, 2);
-
-			// To determine required size of icon,
-			// find union of the image and shape bounding boxes
-			// (still relative to image top-left corner)
-			Gdk.Rectangle iconBBox = imgBBox.Union (shapeBBox);
-
-			// Image top-left corner in icon co-ordinates
-			int imgX = imgBBox.Left - iconBBox.Left;
-			int imgY = imgBBox.Top - iconBBox.Top;
-
-			// Shape center point in icon co-ordinates
-			shapeX = imgToShapeX - iconBBox.Left;
-			shapeY = imgToShapeY - iconBBox.Top;
-
-			using (ImageSurface i = CairoExtensions.CreateImageSurface (Format.ARGB32, iconBBox.Width, iconBBox.Height)) {
-				using (Context g = new Context (i)) {
-					// Don't show shape if shapeWidth less than 3,
-					if (shapeWidth > 3) {
-						int diam = Math.Max (1, shapeWidth - 2);
-						Cairo.Rectangle shapeRect = new Cairo.Rectangle (shapeX - halfOfShapeWidth,
-												 shapeY - halfOfShapeWidth,
-												 diam,
-												 diam);
-
-						Cairo.Color outerColor = new Cairo.Color (255, 255, 255, 0.75);
-						Cairo.Color innerColor = new Cairo.Color (0, 0, 0);
-
-						switch (shape) {
-							case CursorShape.Ellipse:
-								g.DrawEllipse (shapeRect, outerColor, 2);
-								shapeRect = shapeRect.Inflate (-1, -1);
-								g.DrawEllipse (shapeRect, innerColor, 1);
-								break;
-							case CursorShape.Rectangle:
-								g.DrawRectangle (shapeRect, outerColor, 1);
-								shapeRect = shapeRect.Inflate (-1, -1);
-								g.DrawRectangle (shapeRect, innerColor, 1);
-								break;
-						}
-					}
-
-					// Draw the image
-					g.DrawPixbuf (img, new Cairo.Point (imgX, imgY));
-				}
-=======
 			// Add alpha-blending and anti-aliasing dropdowns if needed
 			if (ShowAlphaBlendingButton || ShowAntialiasingButton)
 				toolbar.AppendItem (Separator);
->>>>>>> 8bc92d8c
 
 			if (ShowAntialiasingButton)
 				toolbar.AppendItem (AntialiasingDropDown);
