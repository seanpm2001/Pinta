<?xml version="1.0" encoding="utf-8"?>
<Project DefaultTargets="Build" xmlns="http://schemas.microsoft.com/developer/msbuild/2003" ToolsVersion="3.5">
  <PropertyGroup>
    <Configuration Condition=" '$(Configuration)' == '' ">Debug</Configuration>
    <Platform Condition=" '$(Platform)' == '' ">AnyCPU</Platform>
    <ProductVersion>9.0.30729</ProductVersion>
    <SchemaVersion>2.0</SchemaVersion>
    <ProjectGuid>{30091528-6EC1-40F8-B4BF-8EB41CBE8A8B}</ProjectGuid>
    <OutputType>Library</OutputType>
    <RootNamespace>Pinta.Core</RootNamespace>
    <AssemblyName>Pinta.Core</AssemblyName>
    <TargetFrameworkVersion>v3.5</TargetFrameworkVersion>
    <CodePage>65001</CodePage>
  </PropertyGroup>
  <PropertyGroup Condition=" '$(Configuration)|$(Platform)' == 'Debug|AnyCPU' ">
    <DebugSymbols>true</DebugSymbols>
    <DebugType>full</DebugType>
    <Optimize>false</Optimize>
    <OutputPath>..\bin</OutputPath>
    <DefineConstants>DEBUG</DefineConstants>
    <ErrorReport>prompt</ErrorReport>
    <WarningLevel>4</WarningLevel>
    <ConsolePause>false</ConsolePause>
    <AllowUnsafeBlocks>true</AllowUnsafeBlocks>
  </PropertyGroup>
  <PropertyGroup Condition=" '$(Configuration)|$(Platform)' == 'Release|AnyCPU' ">
    <DebugType>none</DebugType>
    <Optimize>false</Optimize>
    <OutputPath>..\bin</OutputPath>
    <ErrorReport>prompt</ErrorReport>
    <WarningLevel>4</WarningLevel>
    <ConsolePause>false</ConsolePause>
    <AllowUnsafeBlocks>true</AllowUnsafeBlocks>
  </PropertyGroup>
  <ItemGroup>
    <Reference Include="System" />
    <Reference Include="gtk-sharp, Version=2.12.0.0, Culture=neutral, PublicKeyToken=35e10195dab3c99f" />
    <Reference Include="gdk-sharp, Version=2.12.0.0, Culture=neutral, PublicKeyToken=35e10195dab3c99f" />
    <Reference Include="System.Core">
    </Reference>
    <Reference Include="glib-sharp, Version=2.12.0.0, Culture=neutral, PublicKeyToken=35e10195dab3c99f" />
    <Reference Include="atk-sharp, Version=2.12.0.0, Culture=neutral, PublicKeyToken=35e10195dab3c99f" />
    <Reference Include="Mono.Posix" />
    <Reference Include="Mono.Cairo" />
    <Reference Include="pango-sharp, Version=2.12.0.0, Culture=neutral, PublicKeyToken=35e10195dab3c99f" />
  </ItemGroup>
  <ItemGroup>
    <Compile Include="Actions\EffectsActions.cs" />
    <Compile Include="AssemblyInfo.cs" />
    <Compile Include="Classes\Anchor.cs" />
    <Compile Include="Effects\AutoLevelEffect.cs" />
    <Compile Include="Effects\BaseEffect.cs" />
    <Compile Include="Effects\BinaryPixelOp.cs" />
    <Compile Include="Effects\BitVector2DSurfaceAdapter.cs" />
    <Compile Include="Effects\BlackAndWhiteEffect.cs" />
    <Compile Include="Effects\Histogram.cs" />
    <Compile Include="Effects\HistogramRGB.cs">
      <SubType>Code</SubType>
    </Compile>
    <Compile Include="Effects\IBitVector2D.cs" />
    <Compile Include="Effects\InvertColorsEffect.cs" />
    <Compile Include="Effects\Scanline.cs" />
    <Compile Include="Effects\SepiaEffect.cs" />
    <Compile Include="Effects\UserBlendOp.cs" />
    <Compile Include="Effects\UserBlendOps.cs" />
    <Compile Include="Effects\UserBlendOps.Generated.cs" />
    <Compile Include="EventArgs\CanvasInvalidatedEventArgs.cs" />
    <Compile Include="EventArgs\HistoryItemAddedEventArgs.cs" />
    <Compile Include="EventArgs\HistoryItemRemovedEventArgs.cs" />
    <Compile Include="EventArgs\TextChangedEventArgs.cs" />
    <Compile Include="Extensions\ToolBarSlider.cs" />
    <Compile Include="HistoryItems\ResizeHistoryItem.cs" />
    <Compile Include="HistoryItems\FinishPixelsHistoryItem.cs" />
    <Compile Include="HistoryItems\MovePixelsHistoryItem.cs" />
    <Compile Include="HistoryItems\SelectionHistoryItem.cs" />
    <Compile Include="HistoryItems\BaseHistoryItem.cs" />
    <Compile Include="HistoryItems\CompoundHistoryItem.cs" />
    <Compile Include="HistoryItems\AddLayerHistoryItem.cs" />
    <Compile Include="HistoryItems\SwapLayersHistoryItem.cs" />
    <Compile Include="HistoryItems\DeleteLayerHistoryItem.cs" />
    <Compile Include="HistoryItems\InvertHistoryItem.cs" />
    <Compile Include="HistoryItems\SimpleHistoryItem.cs" />
    <Compile Include="Managers\ActionManager.cs" />
    <Compile Include="Managers\ChromeManager.cs" />
    <Compile Include="Managers\HistoryManager.cs" />
    <Compile Include="Managers\LayerManager.cs" />
    <Compile Include="Managers\PaletteManager.cs" />
    <Compile Include="Managers\SystemManager.cs" />
    <Compile Include="Managers\ToolManager.cs" />
    <Compile Include="Managers\WorkspaceManager.cs" />
    <Compile Include="PintaCore.cs" />
    <Compile Include="Extensions\CairoExtensions.cs" />
    <Compile Include="Extensions\GdkExtensions.cs" />
    <Compile Include="Extensions\GtkExtensions.cs" />
    <Compile Include="Classes\Layer.cs" />
    <Compile Include="Extensions\ToolBarButton.cs" />
    <Compile Include="Extensions\ToolBarComboBox.cs" />
    <Compile Include="Extensions\ToolBarImage.cs" />
    <Compile Include="Extensions\ToolBarLabel.cs" />
    <Compile Include="Actions\LayerActions.cs" />
    <Compile Include="Actions\FileActions.cs" />
    <Compile Include="Actions\EditActions.cs" />
    <Compile Include="Actions\ViewActions.cs" />
    <Compile Include="Actions\ImageActions.cs" />
    <Compile Include="Actions\AdjustmentsActions.cs" />
    <Compile Include="Actions\HelpActions.cs" />
    <Compile Include="Effects\ColorBgra.cs" />
    <Compile Include="Effects\UnaryPixelOps.cs" />
    <Compile Include="Effects\UnaryPixelOp.cs" />
    <Compile Include="Effects\PixelOp.cs" />
    <Compile Include="Effects\Utility.cs" />
    <Compile Include="Effects\HsvColor.cs" />
    <Compile Include="Effects\RgbColor.cs" />
    <Compile Include="Tools\BaseTool.cs" />
    <Compile Include="Tools\BaseBrushTool.cs" />
    <Compile Include="Tools\ColorPickerTool.cs" />
    <Compile Include="Tools\RecolorTool.cs" />
    <Compile Include="Tools\LineCurveTool.cs" />
    <Compile Include="Tools\FloodTool.cs" />
    <Compile Include="Tools\LassoSelectTool.cs" />
    <Compile Include="Tools\PaintBucketTool.cs" />
    <Compile Include="Tools\PanTool.cs" />
    <Compile Include="Tools\PencilTool.cs" />
    <Compile Include="Tools\EllipseSelectTool.cs" />
    <Compile Include="Tools\EllipseTool.cs" />
    <Compile Include="Tools\EraserTool.cs" />
    <Compile Include="Tools\FreeformShapeTool.cs" />
    <Compile Include="Tools\MoveSelectedTool.cs" />
    <Compile Include="Tools\MoveSelectionTool.cs" />
    <Compile Include="Tools\PaintBrushTool.cs" />
    <Compile Include="Tools\RectangleSelectTool.cs" />
    <Compile Include="Tools\RectangleTool.cs" />
    <Compile Include="Tools\RoundedRectangleTool.cs" />
    <Compile Include="Tools\SelectTool.cs" />
    <Compile Include="Tools\ShapeTool.cs" />
    <Compile Include="Tools\TextTool.cs" />
    <Compile Include="Tools\UnimplementedTools.cs" />
    <Compile Include="Tools\ZoomTool.cs" />
    <Compile Include="EventArgs\HistoryItemRemovedEventArgs.cs" />
    <Compile Include="Extensions\ToolBarToggleButton.cs" />
    <Compile Include="HistoryItems\UpdateLayerPropertiesHistoryItem.cs" />
    <Compile Include="Classes\ObservableObject.cs" />
    <Compile Include="Classes\PropertyChangedEventArgs.cs" />
    <Compile Include="Classes\PropertyChangedEventHandler.cs" />
    <Compile Include="Classes\LayerProperties.cs" />
    <Compile Include="Effects\ColorTransferMode.cs" />
    <Compile Include="Effects\SplineInterpolator.cs" />
<<<<<<< HEAD
    <Compile Include="Effects\IrregularSurface.cs" />
    <Compile Include="Effects\ISurfaceDraw.cs" />
    <Compile Include="Effects\PlacedSurface.cs" />
    <Compile Include="EventArgs\HistoryItemRemovedEventArgs.cs" />
    <Compile Include="HistoryItems\ClippedSurfaceHistoryItem.cs" />
=======
    <Compile Include="Classes\IndexEventHandler.cs" />
    <Compile Include="Classes\IndexEventArgs.cs" />
>>>>>>> 8bdfdf70
  </ItemGroup>
  <Import Project="$(MSBuildBinPath)\Microsoft.CSharp.targets" />
  <ItemGroup>
    <ProjectReference Include="..\Pinta.Resources\Pinta.Resources.csproj">
      <Project>{50AFF341-655E-45EF-83CA-58F8254E4C8B}</Project>
      <Name>Pinta.Resources</Name>
    </ProjectReference>
  </ItemGroup>
</Project><|MERGE_RESOLUTION|>--- conflicted
+++ resolved
@@ -145,16 +145,13 @@
     <Compile Include="Classes\LayerProperties.cs" />
     <Compile Include="Effects\ColorTransferMode.cs" />
     <Compile Include="Effects\SplineInterpolator.cs" />
-<<<<<<< HEAD
     <Compile Include="Effects\IrregularSurface.cs" />
     <Compile Include="Effects\ISurfaceDraw.cs" />
     <Compile Include="Effects\PlacedSurface.cs" />
     <Compile Include="EventArgs\HistoryItemRemovedEventArgs.cs" />
     <Compile Include="HistoryItems\ClippedSurfaceHistoryItem.cs" />
-=======
     <Compile Include="Classes\IndexEventHandler.cs" />
     <Compile Include="Classes\IndexEventArgs.cs" />
->>>>>>> 8bdfdf70
   </ItemGroup>
   <Import Project="$(MSBuildBinPath)\Microsoft.CSharp.targets" />
   <ItemGroup>
