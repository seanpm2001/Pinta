<?xml version="1.0" encoding="utf-8"?>
<Project DefaultTargets="Build" xmlns="http://schemas.microsoft.com/developer/msbuild/2003" ToolsVersion="3.5">
  <PropertyGroup>
    <Configuration Condition=" '$(Configuration)' == '' ">Debug</Configuration>
    <Platform Condition=" '$(Platform)' == '' ">AnyCPU</Platform>
    <ProductVersion>9.0.30729</ProductVersion>
    <SchemaVersion>2.0</SchemaVersion>
    <ProjectGuid>{30091528-6EC1-40F8-B4BF-8EB41CBE8A8B}</ProjectGuid>
    <OutputType>Library</OutputType>
    <RootNamespace>Pinta.Core</RootNamespace>
    <AssemblyName>Pinta.Core</AssemblyName>
    <TargetFrameworkVersion>v3.5</TargetFrameworkVersion>
    <CodePage>65001</CodePage>
  </PropertyGroup>
  <PropertyGroup Condition=" '$(Configuration)|$(Platform)' == 'Debug|AnyCPU' ">
    <DebugSymbols>true</DebugSymbols>
    <DebugType>full</DebugType>
    <Optimize>false</Optimize>
    <OutputPath>..\bin</OutputPath>
    <DefineConstants>DEBUG</DefineConstants>
    <ErrorReport>prompt</ErrorReport>
    <WarningLevel>4</WarningLevel>
    <ConsolePause>false</ConsolePause>
    <AllowUnsafeBlocks>true</AllowUnsafeBlocks>
  </PropertyGroup>
  <PropertyGroup Condition=" '$(Configuration)|$(Platform)' == 'Release|AnyCPU' ">
    <DebugType>none</DebugType>
    <Optimize>false</Optimize>
    <OutputPath>..\bin</OutputPath>
    <ErrorReport>prompt</ErrorReport>
    <WarningLevel>4</WarningLevel>
    <ConsolePause>false</ConsolePause>
    <AllowUnsafeBlocks>true</AllowUnsafeBlocks>
  </PropertyGroup>
  <ItemGroup>
    <Reference Include="System" />
    <Reference Include="gtk-sharp, Version=2.12.0.0, Culture=neutral, PublicKeyToken=35e10195dab3c99f" />
    <Reference Include="gdk-sharp, Version=2.12.0.0, Culture=neutral, PublicKeyToken=35e10195dab3c99f" />
    <Reference Include="System.Core">
    </Reference>
    <Reference Include="glib-sharp, Version=2.12.0.0, Culture=neutral, PublicKeyToken=35e10195dab3c99f" />
    <Reference Include="atk-sharp, Version=2.12.0.0, Culture=neutral, PublicKeyToken=35e10195dab3c99f" />
    <Reference Include="Mono.Posix" />
    <Reference Include="pango-sharp, Version=2.12.0.0, Culture=neutral, PublicKeyToken=35e10195dab3c99f" />
    <Reference Include="Mono.Cairo, Version=2.0.0.0, Culture=neutral, PublicKeyToken=0738eb9f132ed756" />
  </ItemGroup>
  <ItemGroup>
    <Compile Include="Actions\EffectsActions.cs" />
    <Compile Include="AssemblyInfo.cs" />
    <Compile Include="Classes\Anchor.cs" />
    <Compile Include="Classes\CanvasRenderer.cs" />
    <Compile Include="Classes\ScaleFactor.cs" />
    <Compile Include="Effects\AutoLevelEffect.cs" />
    <Compile Include="Effects\BaseEffect.cs" />
    <Compile Include="Effects\BinaryPixelOp.cs" />
    <Compile Include="Effects\BitVector2DSurfaceAdapter.cs" />
    <Compile Include="Effects\BlackAndWhiteEffect.cs" />
    <Compile Include="Effects\Histogram.cs" />
    <Compile Include="Effects\HistogramRGB.cs">
      <SubType>Code</SubType>
    </Compile>
    <Compile Include="Effects\IBitVector2D.cs" />
    <Compile Include="Effects\InvertColorsEffect.cs" />
    <Compile Include="Effects\Scanline.cs" />
    <Compile Include="Effects\SepiaEffect.cs" />
    <Compile Include="Effects\UserBlendOp.cs" />
    <Compile Include="Effects\UserBlendOps.cs" />
    <Compile Include="Effects\UserBlendOps.Generated.cs" />
    <Compile Include="EventArgs\CanvasInvalidatedEventArgs.cs" />
    <Compile Include="EventArgs\HistoryItemAddedEventArgs.cs" />
    <Compile Include="EventArgs\HistoryItemRemovedEventArgs.cs" />
    <Compile Include="EventArgs\TextChangedEventArgs.cs" />
    <Compile Include="Extensions\ToolBarSlider.cs" />
    <Compile Include="HistoryItems\ResizeHistoryItem.cs" />
    <Compile Include="HistoryItems\FinishPixelsHistoryItem.cs" />
    <Compile Include="HistoryItems\MovePixelsHistoryItem.cs" />
    <Compile Include="HistoryItems\SelectionHistoryItem.cs" />
    <Compile Include="HistoryItems\BaseHistoryItem.cs" />
    <Compile Include="HistoryItems\CompoundHistoryItem.cs" />
    <Compile Include="HistoryItems\AddLayerHistoryItem.cs" />
    <Compile Include="HistoryItems\SwapLayersHistoryItem.cs" />
    <Compile Include="HistoryItems\DeleteLayerHistoryItem.cs" />
    <Compile Include="HistoryItems\InvertHistoryItem.cs" />
    <Compile Include="HistoryItems\SimpleHistoryItem.cs" />
    <Compile Include="Managers\ActionManager.cs" />
    <Compile Include="Managers\ChromeManager.cs" />
    <Compile Include="Managers\HistoryManager.cs" />
    <Compile Include="Managers\LayerManager.cs" />
    <Compile Include="Managers\PaletteManager.cs" />
    <Compile Include="Managers\SystemManager.cs" />
    <Compile Include="Managers\ToolManager.cs" />
    <Compile Include="Managers\WorkspaceManager.cs" />
    <Compile Include="PintaCore.cs" />
    <Compile Include="Extensions\CairoExtensions.cs" />
    <Compile Include="Extensions\GdkExtensions.cs" />
    <Compile Include="Extensions\GtkExtensions.cs" />
    <Compile Include="Classes\Layer.cs" />
    <Compile Include="Extensions\ToolBarButton.cs" />
    <Compile Include="Extensions\ToolBarComboBox.cs" />
    <Compile Include="Extensions\ToolBarImage.cs" />
    <Compile Include="Extensions\ToolBarLabel.cs" />
    <Compile Include="Actions\LayerActions.cs" />
    <Compile Include="Actions\FileActions.cs" />
    <Compile Include="Actions\EditActions.cs" />
    <Compile Include="Actions\ViewActions.cs" />
    <Compile Include="Actions\ImageActions.cs" />
    <Compile Include="Actions\AdjustmentsActions.cs" />
    <Compile Include="Actions\HelpActions.cs" />
    <Compile Include="Effects\ColorBgra.cs" />
    <Compile Include="Effects\UnaryPixelOps.cs" />
    <Compile Include="Effects\UnaryPixelOp.cs" />
    <Compile Include="Effects\PixelOp.cs" />
    <Compile Include="Effects\Utility.cs" />
    <Compile Include="Effects\HsvColor.cs" />
    <Compile Include="Effects\RgbColor.cs" />
    <Compile Include="Tools\BaseTool.cs" />
    <Compile Include="Tools\BaseBrushTool.cs" />
    <Compile Include="Tools\ColorPickerTool.cs" />
    <Compile Include="Tools\RecolorTool.cs" />
    <Compile Include="Tools\LineCurveTool.cs" />
    <Compile Include="Tools\FloodTool.cs" />
    <Compile Include="Tools\LassoSelectTool.cs" />
    <Compile Include="Tools\PaintBucketTool.cs" />
    <Compile Include="Tools\PanTool.cs" />
    <Compile Include="Tools\PencilTool.cs" />
    <Compile Include="Tools\EllipseSelectTool.cs" />
    <Compile Include="Tools\EllipseTool.cs" />
    <Compile Include="Tools\EraserTool.cs" />
    <Compile Include="Tools\FreeformShapeTool.cs" />
    <Compile Include="Tools\MoveSelectedTool.cs" />
    <Compile Include="Tools\MoveSelectionTool.cs" />
    <Compile Include="Tools\PaintBrushTool.cs" />
    <Compile Include="Tools\RectangleSelectTool.cs" />
    <Compile Include="Tools\RectangleTool.cs" />
    <Compile Include="Tools\RoundedRectangleTool.cs" />
    <Compile Include="Tools\SelectTool.cs" />
    <Compile Include="Tools\ShapeTool.cs" />
    <Compile Include="Tools\TextTool.cs" />
    <Compile Include="Tools\UnimplementedTools.cs" />
    <Compile Include="Tools\ZoomTool.cs" />
    <Compile Include="Extensions\ToolBarToggleButton.cs" />
    <Compile Include="HistoryItems\UpdateLayerPropertiesHistoryItem.cs" />
    <Compile Include="Classes\ObservableObject.cs" />
    <Compile Include="Classes\LayerProperties.cs" />
    <Compile Include="Effects\ColorTransferMode.cs" />
    <Compile Include="Effects\SplineInterpolator.cs" />
    <Compile Include="Tools\MagicWandTool.cs" />
    <Compile Include="Managers\PathManager.cs" />
    <Compile Include="Effects\IrregularSurface.cs" />
    <Compile Include="Effects\ISurfaceDraw.cs" />
    <Compile Include="Effects\PlacedSurface.cs" />
    <Compile Include="HistoryItems\ClippedSurfaceHistoryItem.cs" />
    <Compile Include="Classes\IndexEventHandler.cs" />
    <Compile Include="Classes\IndexEventArgs.cs" />
    <Compile Include="Effects\LocalHistogramEffect.cs" />
    <Compile Include="Effects\ColorDifferenceEffect.cs" />
    <Compile Include="EventArgs\LivePreviewEndedEventArgs.cs" />
    <Compile Include="EventArgs\LivePreviewRenderUpdatedEventArgs.cs" />
    <Compile Include="EventArgs\LivePreviewStartedEventArgs.cs" />
    <Compile Include="Managers\LivePreviewManager.cs" />
    <Compile Include="Classes\AsyncEffectRenderer.cs" />
<<<<<<< HEAD
    <Compile Include="Tools\GradientTool.cs" />
    <Compile Include="Classes\GradientRenderer.cs" />
    <Compile Include="Classes\GradientRenderers.cs" />
=======
    <Compile Include="Classes\GridRenderer.cs" />
>>>>>>> 327d334e
  </ItemGroup>
  <Import Project="$(MSBuildBinPath)\Microsoft.CSharp.targets" />
  <ItemGroup>
    <ProjectReference Include="..\Pinta.Resources\Pinta.Resources.csproj">
      <Project>{50AFF341-655E-45EF-83CA-58F8254E4C8B}</Project>
      <Name>Pinta.Resources</Name>
    </ProjectReference>
  </ItemGroup>
</Project><|MERGE_RESOLUTION|>--- conflicted
+++ resolved
@@ -1,4 +1,4 @@
-<?xml version="1.0" encoding="utf-8"?>
+﻿<?xml version="1.0" encoding="utf-8"?>
 <Project DefaultTargets="Build" xmlns="http://schemas.microsoft.com/developer/msbuild/2003" ToolsVersion="3.5">
   <PropertyGroup>
     <Configuration Condition=" '$(Configuration)' == '' ">Debug</Configuration>
@@ -159,13 +159,10 @@
     <Compile Include="EventArgs\LivePreviewStartedEventArgs.cs" />
     <Compile Include="Managers\LivePreviewManager.cs" />
     <Compile Include="Classes\AsyncEffectRenderer.cs" />
-<<<<<<< HEAD
     <Compile Include="Tools\GradientTool.cs" />
     <Compile Include="Classes\GradientRenderer.cs" />
     <Compile Include="Classes\GradientRenderers.cs" />
-=======
     <Compile Include="Classes\GridRenderer.cs" />
->>>>>>> 327d334e
   </ItemGroup>
   <Import Project="$(MSBuildBinPath)\Microsoft.CSharp.targets" />
   <ItemGroup>
