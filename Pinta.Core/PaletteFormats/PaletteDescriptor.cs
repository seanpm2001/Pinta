--- conflicted
+++ resolved
@@ -62,12 +62,8 @@
 				formatNames.Append (wildcard);
 			}
 
-<<<<<<< HEAD
+			// Translators: {0} is the palette format (e.g. "GIMP") and {1} is a list of file extensions.
 			ff.Name = Translations.GetString ("{0} palette ({1})", displayPrefix, formatNames);
-=======
-			// Translators: {0} is the palette format (e.g. "GIMP") and {1} is a list of file extensions.
-			ff.Name = string.Format (Catalog.GetString ("{0} palette ({1})"), displayPrefix, formatNames);
->>>>>>> b589f623
 			this.Filter = ff;
 		}
 
