// 
// GdkExtensions.cs
//  
// Author:
//       Jonathan Pobst <monkey@jpobst.com>
// 
// Copyright (c) 2010 Jonathan Pobst
// 
// Permission is hereby granted, free of charge, to any person obtaining a copy
// of this software and associated documentation files (the "Software"), to deal
// in the Software without restriction, including without limitation the rights
// to use, copy, modify, merge, publish, distribute, sublicense, and/or sell
// copies of the Software, and to permit persons to whom the Software is
// furnished to do so, subject to the following conditions:
// 
// The above copyright notice and this permission notice shall be included in
// all copies or substantial portions of the Software.
// 
// THE SOFTWARE IS PROVIDED "AS IS", WITHOUT WARRANTY OF ANY KIND, EXPRESS OR
// IMPLIED, INCLUDING BUT NOT LIMITED TO THE WARRANTIES OF MERCHANTABILITY,
// FITNESS FOR A PARTICULAR PURPOSE AND NONINFRINGEMENT. IN NO EVENT SHALL THE
// AUTHORS OR COPYRIGHT HOLDERS BE LIABLE FOR ANY CLAIM, DAMAGES OR OTHER
// LIABILITY, WHETHER IN AN ACTION OF CONTRACT, TORT OR OTHERWISE, ARISING FROM,
// OUT OF OR IN CONNECTION WITH THE SOFTWARE OR THE USE OR OTHER DEALINGS IN
// THE SOFTWARE.

using System;
using Gdk;

namespace Pinta.Core
{
	public static class GdkExtensions
	{
		// Invalidate the whole thing
		public static void Invalidate (this Window w)
		{
			int width;
			int height;
			
			w.GetSize (out width, out height);
			
			w.InvalidateRect (new Rectangle (0, 0, width, height), true);
		}
		
		public static Cairo.Color ToCairoColor (this Gdk.Color color)
		{
			return new Cairo.Color ((double)color.Red / ushort.MaxValue, (double)color.Green / ushort.MaxValue, (double)color.Blue / ushort.MaxValue);
		}
		
		public static Cairo.Color GetCairoColor (this Gtk.ColorSelection selection) 
		{
			Cairo.Color cairo_color = selection.CurrentColor.ToCairoColor ();
			return new Cairo.Color (cairo_color.R, cairo_color.G, cairo_color.B, (double)selection.CurrentAlpha / ushort.MaxValue);
		}
		
<<<<<<< HEAD
		public static Gdk.Point Center (this Gdk.Rectangle rect)
		{
			return new Gdk.Point(rect.X + rect.Width / 2, rect.Y + rect.Height / 2);
=======
		public static ColorBgra ToBgraColor (this Gdk.Color color)
		{
			return ColorBgra.FromBgr ((byte)(color.Blue * 255 / ushort.MaxValue),  (byte)(color.Green * 255 / ushort.MaxValue), (byte)(color.Red * 255 / ushort.MaxValue));
>>>>>>> 8bdfdf70
		}
	}
}<|MERGE_RESOLUTION|>--- conflicted
+++ resolved
@@ -53,15 +53,14 @@
 			return new Cairo.Color (cairo_color.R, cairo_color.G, cairo_color.B, (double)selection.CurrentAlpha / ushort.MaxValue);
 		}
 		
-<<<<<<< HEAD
 		public static Gdk.Point Center (this Gdk.Rectangle rect)
 		{
 			return new Gdk.Point(rect.X + rect.Width / 2, rect.Y + rect.Height / 2);
-=======
+		}
+
 		public static ColorBgra ToBgraColor (this Gdk.Color color)
 		{
 			return ColorBgra.FromBgr ((byte)(color.Blue * 255 / ushort.MaxValue),  (byte)(color.Green * 255 / ushort.MaxValue), (byte)(color.Red * 255 / ushort.MaxValue));
->>>>>>> 8bdfdf70
 		}
 	}
 }